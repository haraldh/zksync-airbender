//! Module with multiGPU support for the prover.
//
// multigpu_prove_image_execution_for_machine_with_gpu_tracers is the main entry point
// which has similar arguments gpu_prove_image_execution_for_machine_with_gpu_tracers from the
// gpu module.

// It starts a thread per GPU machine, and creates crossbeam channels to each one to communicate jobs
// that should be executed.

use std::{
    alloc::Global,
    collections::{HashMap, HashSet},
    ffi::CStr,
    hash::RandomState,
    sync::Arc,
    thread,
};

use crossbeam::channel::{bounded, unbounded, Receiver, Sender, TryRecvError};
use cs::utils::split_timestamp;
use era_cudart::{
    device::{get_device_count, get_device_properties, set_device},
    result::CudaResult,
};
use gpu_prover::{
    allocator::host::ConcurrentStaticHostAllocator,
    prover::{
        context::MemPoolProverContext,
        memory::commit_memory,
        setup::SetupPrecomputations,
        tracing_data::{TracingDataHost, TracingDataTransfer},
    },
    witness::{
        trace_delegation::{DelegationCircuitType, DelegationTraceHost},
        trace_main::{
            get_aux_arguments_boundary_values, MainCircuitType, MainTraceHost,
            ShuffleRamSetupAndTeardownHost,
        },
        CircuitType,
    },
};
use prover::{
    definitions::{
        produce_register_contribution_into_memory_accumulator_raw, AuxArgumentsBoundaryValues,
        ExternalChallenges, ExternalValues, OPTIMAL_FOLDING_PROPERTIES,
    },
    field::{Field, Mersenne31Field, Mersenne31Quartic},
    merkle_trees::{DefaultTreeConstructor, MerkleTreeCapVarLength, MerkleTreeConstructor},
    prover_stages::Proof,
    risc_v_simulator::{
        abstractions::non_determinism::NonDeterminismCSRSource,
        cycle::{IMStandardIsaConfig, IWithoutByteAccessIsaConfigWithDelegation, MachineConfig},
    },
    worker::Worker,
    VectorMemoryImplWithRom,
};
use setups::{DelegationCircuitPrecomputations, MainCircuitPrecomputations};
use trace_and_split::{fs_transform_for_memory_and_delegation_arguments, FinalRegisterValue};

use crate::{
    gpu::{
        create_default_prover_context, initialize_host_allocator_if_needed, trace_execution_for_gpu,
    },
    NUM_QUERIES, POW_BITS,
};

/// GpuJob is an enum that represents different types of jobs that can be sent to the GPU thread.
// Most the enums are using the 'reply_to' channel to send the result back to the main thread.
pub enum GpuJob {
    MainCircuitMemoryCommit(MainCircuitMemoryCommitRequest),
    DelegationCircuitMemoryCommit(DelegationCircuitMemoryCommitRequest),
    SetSetup(SetSetupRequest),
    ProveMainCircuit(ProveMainCircuitRequest<IMStandardIsaConfig>),
    ProveReducedCircuit(ProveMainCircuitRequest<IWithoutByteAccessIsaConfigWithDelegation>),
    ProveDelegationCircuit(ProveDelegationCircuitRequest),
    Shutdown,
}

/// Special trait for stuff related to basic vs reduced circuits.
pub trait CreateGpuJob: MachineConfig {
    fn create_job(request: ProveMainCircuitRequest<Self>) -> GpuJob;
}

impl CreateGpuJob for IMStandardIsaConfig {
    fn create_job(request: ProveMainCircuitRequest<Self>) -> GpuJob {
        GpuJob::ProveMainCircuit(request)
    }
}
impl CreateGpuJob for IWithoutByteAccessIsaConfigWithDelegation {
    fn create_job(request: ProveMainCircuitRequest<Self>) -> GpuJob {
        GpuJob::ProveReducedCircuit(request)
    }
}

pub struct MainCircuitMemoryCommitRequest {
    lde_factor: usize,
    trace_len: usize,
    setup_and_teardown: Option<ShuffleRamSetupAndTeardownHost<ConcurrentStaticHostAllocator>>,
    witness_chunk: MainTraceHost<ConcurrentStaticHostAllocator>,
    circuit_type: CircuitType,
    compiled_circuit: cs::one_row_compiler::CompiledCircuitArtifact<Mersenne31Field>,
    pub reply_to: Sender<CudaResult<Vec<MerkleTreeCapVarLength>>>,
}

pub struct DelegationCircuitMemoryCommitRequest {
    lde_factor: usize,
    witness_chunk: DelegationTraceHost<ConcurrentStaticHostAllocator>,
    circuit_type: CircuitType,
    compiled_circuit: cs::one_row_compiler::CompiledCircuitArtifact<Mersenne31Field>,
    pub reply_to: Sender<CudaResult<Vec<MerkleTreeCapVarLength>>>,
}

pub struct ProveMainCircuitRequest<C: MachineConfig + CreateGpuJob> {
    lde_factor: usize,
    circuit_sequence: usize,
    aux_boundary_values: AuxArgumentsBoundaryValues,
    setup_and_teardown: Option<ShuffleRamSetupAndTeardownHost<ConcurrentStaticHostAllocator>>,
    witness_chunk: MainTraceHost<ConcurrentStaticHostAllocator>,
    circuit_type: CircuitType,
    external_challenges: ExternalChallenges,
    precomputations: Arc<MainCircuitPrecomputations<C, Global, ConcurrentStaticHostAllocator>>,
    pub reply_to: Sender<CudaResult<Proof>>,
}

pub struct ProveDelegationCircuitRequest {
    witness_chunk: DelegationTraceHost<ConcurrentStaticHostAllocator>,
    circuit_type: CircuitType,
    external_challenges: ExternalChallenges,
    precomputations: Arc<
        Vec<(
            u32,
            DelegationCircuitPrecomputations<Global, ConcurrentStaticHostAllocator>,
        )>,
    >,
    pub reply_to: Sender<CudaResult<Proof>>,
}

#[derive(Clone)]
pub struct SetSetupRequest {
    circuit_type: CircuitType,
    lde_factor: usize,
    trace_len: usize,
    setup_evaluations: Arc<Vec<Mersenne31Field, ConcurrentStaticHostAllocator>>,
    compiled_circuit: cs::one_row_compiler::CompiledCircuitArtifact<Mersenne31Field>,
}

/// Thread that is responsible for running all computation on a single gpu.
pub struct GpuThread {
    pub device_id: i32,
    gpu_thread: Option<Sender<GpuJob>>,
}

impl GpuThread {
    /// Creates a new GPU threads - one for each GPU device.
    pub fn init_multigpu() -> CudaResult<Vec<GpuThread>> {
        let device_count = get_device_count()?;
        let mut gpu_threads = Vec::with_capacity(device_count as usize);
        for device_id in 0..device_count {
            let gpu_thread = GpuThread::new(device_id)?;
            gpu_threads.push(gpu_thread);
        }

        Ok(gpu_threads)
    }

    /// Starts gpu threads. Each one will fully occupy a single core.
    pub fn start_multigpu(gpu_threads: &mut Vec<GpuThread>) {
        initialize_host_allocator_if_needed();

        for gpu_thread in gpu_threads.iter_mut() {
            gpu_thread.start();
        }
    }

    /// Sends a single job to the GPU thread.
    // Most jobs will have a reply_to channel inside to get back the results.
    pub fn send_job(&self, job: GpuJob) -> Result<(), TryRecvError> {
        if let Some(gpu_thread) = &self.gpu_thread {
            gpu_thread.send(job).map_err(|_| TryRecvError::Disconnected)
        } else {
            Err(TryRecvError::Disconnected)
        }
    }

    /// Creates a new GPU thread for a given device id.
    pub fn new(device_id: i32) -> CudaResult<Self> {
        let props = get_device_properties(device_id)?;
        let name = unsafe { CStr::from_ptr(props.name.as_ptr()).to_string_lossy() };
        println!(
            "Device {}: {} ({} SMs, {} GB memory)",
            device_id,
            name,
            props.multiProcessorCount,
            props.totalGlobalMem as f32 / 1024.0 / 1024.0 / 1024.0
        );

        Ok(Self {
            device_id,
            gpu_thread: None,
        })
    }

    /// Starts the gpu thread for a given device.
    pub fn start(&mut self) {
        if self.gpu_thread.is_none() {
            let gpu_thread = Self::spawn_gpu_thread(self.device_id);
            self.gpu_thread = Some(gpu_thread);
        } else {
            println!(
                "GPU thread for device {} is already running.",
                self.device_id
            );
        }
    }

    /// Main loop with the gpu thread - it will block the CPU core until it receives a shutdown command.
    fn spawn_gpu_thread(device_id: i32) -> Sender<GpuJob> {
        // Create a channel.  We only need Sender in the parent; Receiver moves into the GPU thread.
        let (tx, rx): (Sender<GpuJob>, Receiver<GpuJob>) = unbounded();

        // Spawn the dedicated GPU thread:
        thread::spawn(move || {
            println!("[GPU {}] Initializing GPU context...", device_id);
            set_device(device_id).unwrap();
            let context = create_default_prover_context();

            let mut gpu_setup_main = None;
            let mut gpu_setup_reduced = None;

            let mut delegation_setup: HashMap<
                gpu_prover::witness::trace_delegation::DelegationCircuitType,
                SetupPrecomputations<'_, MemPoolProverContext<'_>>,
                RandomState,
            > = HashMap::default();

            println!("[GPU {}] GPU context ready.", device_id);
            loop {
                match rx.try_recv() {
                    Ok(job) => match job {
                        GpuJob::Shutdown => {
                            println!("[GPU thread] Received Shutdown. Cleaning up and exiting ...");
                            break;
                        }
                        GpuJob::MainCircuitMemoryCommit(request) => {
                            println!(
                                "[GPU {}] Received MainCircuitMemoryCommit request",
                                device_id
                            );
                            let result = GpuThread::compute_main_circuit_memory_commit(
                                request.lde_factor,
                                request.trace_len,
                                request.setup_and_teardown,
                                request.witness_chunk,
                                request.circuit_type,
                                &request.compiled_circuit,
                                &context,
                            );

                            request.reply_to.send(result).unwrap();

                            println!("[GPU {}] Finished MainCircuitMemoryCommit.", device_id);
                        }
                        GpuJob::DelegationCircuitMemoryCommit(request) => {
                            println!(
                                "[GPU {}] Received DelegationCircuitMemoryCommit request",
                                device_id
                            );
                            let result = GpuThread::compute_delegation_circuit_memory_commit(
                                request.lde_factor,
                                request.witness_chunk,
                                request.circuit_type,
                                &request.compiled_circuit,
                                &context,
                            );

                            request.reply_to.send(result).unwrap();

                            println!(
                                "[GPU {}] Finished DelegationCircuitMemoryCommit.",
                                device_id
                            );
                        }

                        GpuJob::SetSetup(request) => {
                            println!(
                                "[GPU {}] Received SetSetup request: {:?}",
                                device_id, request.circuit_type
                            );

                            let new_setup = GpuThread::set_circuit_setup(
                                request.lde_factor,
                                request.trace_len,
                                request.setup_evaluations,
                                &request.compiled_circuit,
                                &context,
                            )
                            .unwrap();
                            match request.circuit_type {
                                CircuitType::Main(MainCircuitType::RiscVCycles) => {
                                    gpu_setup_main = Some(new_setup)
                                }
                                CircuitType::Main(MainCircuitType::ReducedRiscVMachine) => {
                                    gpu_setup_reduced = Some(new_setup)
                                }
<<<<<<< HEAD
                                CircuitType::Main(MainCircuitType::FinalReducedRiscVMachine) => {
                                    panic!("Not supported")
                                }
                                CircuitType::Main(MainCircuitType::MachineWithoutSignedMulDiv) => {
                                    panic!("Not supported")
                                }
=======
>>>>>>> da9f2200
                                CircuitType::Delegation(delegation_circuit_type) => {
                                    delegation_setup.insert(delegation_circuit_type, new_setup);
                                }
                                _ => panic!("Not supported"),
                            }
                            println!("[GPU {}] Finished SetSetup.", device_id);
                        }
                        GpuJob::ProveMainCircuit(request) => {
                            let mut gpu_setup_main_ref = gpu_setup_main.as_mut().unwrap();
                            println!("[GPU {}] Received ProveMainCircuit request", device_id);
                            let result = GpuThread::prove_main_circuit(
                                request.lde_factor,
                                request.circuit_sequence,
                                request.setup_and_teardown,
                                request.aux_boundary_values,
                                request.witness_chunk,
                                request.circuit_type,
                                request.external_challenges,
                                &request.precomputations,
                                &context,
                                &mut gpu_setup_main_ref,
                            );

                            request.reply_to.send(result).unwrap();

                            println!("[GPU {}] Finished ProveMainCircuit.", device_id);
                        }
                        GpuJob::ProveReducedCircuit(request) => {
                            let mut gpu_setup_reduced_ref = gpu_setup_reduced.as_mut().unwrap();
                            println!("[GPU {}] Received ProveReducedCircuit request", device_id);
                            let result = GpuThread::prove_main_circuit(
                                request.lde_factor,
                                request.circuit_sequence,
                                request.setup_and_teardown,
                                request.aux_boundary_values,
                                request.witness_chunk,
                                request.circuit_type,
                                request.external_challenges,
                                &request.precomputations,
                                &context,
                                &mut gpu_setup_reduced_ref,
                            );

                            request.reply_to.send(result).unwrap();

                            println!("[GPU {}] Finished ProveReducedCircuit.", device_id);
                        }
                        GpuJob::ProveDelegationCircuit(request) => {
                            let delegation_id = request
                                .circuit_type
                                .as_delegation()
                                .expect("Expected delegation circuit type");

                            let mut gpu_setup_ref =
                                delegation_setup.get_mut(&delegation_id).unwrap();
                            println!(
                                "[GPU {}] Received ProveDelegationCircuit request",
                                device_id
                            );
                            let result = GpuThread::prove_delegation_circuit(
                                request.witness_chunk,
                                request.circuit_type.as_delegation().unwrap(),
                                request.external_challenges,
                                &request.precomputations,
                                &context,
                                &mut gpu_setup_ref,
                            );

                            request.reply_to.send(result).unwrap();

                            println!("[GPU {}] Finished ProveDelegationCircuit.", device_id);
                        }
                    },
                    Err(TryRecvError::Empty) => {
                        // No message right now → just loop again immediately.
                        // We do NOT call `thread::sleep` or `recv()`, because we intentionally want
                        // the thread to stay “busy” (never yield CPU in a blocking wait).
                        continue;
                    }
                    Err(TryRecvError::Disconnected) => {
                        // All senders have been dropped. We will exit.
                        println!("[GPU thread] Channel closed, exiting ...");
                        break;
                    }
                }
            }

            println!("[GPU {}] Exiting now.", device_id);
        });

        tx
    }

    fn compute_main_circuit_memory_commit(
        lde_factor: usize,
        trace_len: usize,
        setup_and_teardown: Option<ShuffleRamSetupAndTeardownHost<ConcurrentStaticHostAllocator>>,
        witness_chunk: MainTraceHost<ConcurrentStaticHostAllocator>,
        circuit_type: CircuitType,
        compiled_circuit: &cs::one_row_compiler::CompiledCircuitArtifact<Mersenne31Field>,
        prover_context: &MemPoolProverContext<'_>,
    ) -> CudaResult<Vec<MerkleTreeCapVarLength>> {
        let gpu_caps = {
            let log_lde_factor = lde_factor.trailing_zeros();
            let log_domain_size = trace_len.trailing_zeros();
            let log_tree_cap_size =
                OPTIMAL_FOLDING_PROPERTIES[log_domain_size as usize].total_caps_size_log2 as u32;

            let data = TracingDataHost::Main {
                setup_and_teardown,
                trace: witness_chunk,
            };

            let mut transfer = TracingDataTransfer::new(circuit_type, data, prover_context)?;
            transfer.schedule_transfer(prover_context)?;
            let job = commit_memory(
                transfer,
                compiled_circuit,
                log_lde_factor,
                log_tree_cap_size,
                prover_context,
            )?;
            job.finish()?
        };
        Ok(gpu_caps)
    }

    fn compute_delegation_circuit_memory_commit(
        lde_factor: usize,
        witness_chunk: DelegationTraceHost<ConcurrentStaticHostAllocator>,
        circuit_type: CircuitType,
        compiled_circuit: &cs::one_row_compiler::CompiledCircuitArtifact<Mersenne31Field>,
        prover_context: &MemPoolProverContext<'_>,
    ) -> CudaResult<Vec<MerkleTreeCapVarLength>> {
        let gpu_caps = {
            let trace_len = compiled_circuit.trace_len;

            let log_lde_factor = lde_factor.trailing_zeros();
            let log_tree_cap_size = OPTIMAL_FOLDING_PROPERTIES[trace_len.trailing_zeros() as usize]
                .total_caps_size_log2 as u32;

            let data = TracingDataHost::Delegation(witness_chunk);

            let mut transfer = TracingDataTransfer::new(circuit_type, data, prover_context)?;
            transfer.schedule_transfer(prover_context)?;
            let job = commit_memory(
                transfer,
                compiled_circuit,
                log_lde_factor,
                log_tree_cap_size,
                prover_context,
            )?;
            job.finish()?
        };
        Ok(gpu_caps)
    }

    fn set_circuit_setup<'a>(
        lde_factor: usize,
        trace_len: usize,
        setup_evaluations: Arc<Vec<Mersenne31Field, ConcurrentStaticHostAllocator>>,
        compiled_circuit: &cs::one_row_compiler::CompiledCircuitArtifact<Mersenne31Field>,
        prover_context: &MemPoolProverContext<'a>,
    ) -> CudaResult<SetupPrecomputations<'a, MemPoolProverContext<'a>>> {
        let gpu_setup_main = {
            let log_lde_factor = lde_factor.trailing_zeros();
            let log_domain_size = trace_len.trailing_zeros();
            let log_tree_cap_size =
                OPTIMAL_FOLDING_PROPERTIES[log_domain_size as usize].total_caps_size_log2 as u32;

            let mut setup = SetupPrecomputations::new(
                compiled_circuit,
                log_lde_factor,
                log_tree_cap_size,
                prover_context,
            )?;
            setup.schedule_transfer(setup_evaluations, prover_context)?;
            setup
        };

        Ok(gpu_setup_main)
    }

    fn prove_main_circuit<'a, C: MachineConfig + CreateGpuJob>(
        lde_factor: usize,
        circuit_sequence: usize,
        setup_and_teardown: Option<ShuffleRamSetupAndTeardownHost<ConcurrentStaticHostAllocator>>,
        aux_boundary_values: AuxArgumentsBoundaryValues,
        witness_chunk: MainTraceHost<ConcurrentStaticHostAllocator>,
        circuit_type: CircuitType,
        external_challenges: ExternalChallenges,
        precomputations: &MainCircuitPrecomputations<C, Global, ConcurrentStaticHostAllocator>,
        prover_context: &MemPoolProverContext<'a>,
        gpu_setup_main: &mut SetupPrecomputations<'a, MemPoolProverContext<'a>>,
    ) -> CudaResult<Proof> {
        let gpu_proof = {
            let data = TracingDataHost::Main {
                setup_and_teardown,
                trace: witness_chunk.into(),
            };
            let mut transfer = TracingDataTransfer::new(circuit_type, data, prover_context)?;
            transfer.schedule_transfer(prover_context)?;
            let external_values = ExternalValues {
                challenges: external_challenges,
                aux_boundary_values,
            };
            let job = gpu_prover::prover::proof::prove(
                &precomputations.compiled_circuit,
                external_values,
                gpu_setup_main,
                transfer,
                &precomputations.twiddles,
                &precomputations.lde_precomputations,
                circuit_sequence,
                None,
                lde_factor,
                NUM_QUERIES,
                POW_BITS,
                None,
                prover_context,
            )?;
            job.finish()?
        };
        Ok(gpu_proof)
    }

    fn prove_delegation_circuit<'a>(
        witness_chunk: DelegationTraceHost<ConcurrentStaticHostAllocator>,
        delegation_type: DelegationCircuitType,
        external_challenges: ExternalChallenges,
        delegation_circuits_precomputations: &Vec<(
            u32,
            DelegationCircuitPrecomputations<Global, ConcurrentStaticHostAllocator>,
        )>,
        prover_context: &MemPoolProverContext<'a>,
        gpu_setup_delegation: &mut SetupPrecomputations<'a, MemPoolProverContext<'a>>,
    ) -> CudaResult<Proof> {
        let external_values = ExternalValues {
            challenges: external_challenges,
            aux_boundary_values: AuxArgumentsBoundaryValues::default(),
        };
        let delegation_type_id = delegation_type as u32;

        let idx = delegation_circuits_precomputations
            .iter()
            .position(|el| el.0 == delegation_type_id)
            .unwrap();
        let prec = &delegation_circuits_precomputations[idx].1;

        let gpu_proof = {
            let data = TracingDataHost::Delegation(witness_chunk);
            let circuit_type = CircuitType::Delegation(delegation_type);
            let mut transfer = TracingDataTransfer::new(circuit_type, data, prover_context)?;
            transfer.schedule_transfer(prover_context)?;
            let job = gpu_prover::prover::proof::prove(
                &prec.compiled_circuit.compiled_circuit,
                external_values,
                gpu_setup_delegation,
                transfer,
                &prec.twiddles,
                &prec.lde_precomputations,
                0,
                Some(delegation_type as u16),
                prec.lde_factor,
                NUM_QUERIES,
                POW_BITS,
                None,
                prover_context,
            )?;
            job.finish()?
        };
        Ok(gpu_proof)
    }
}

pub struct GpuThreadManager<'a> {
    pub gpu_threads: &'a Vec<GpuThread>,
    pub current: usize,
    pub threads_with_setup: HashMap<CircuitType, HashSet<usize>>,
    pub main_setup_request: Option<SetSetupRequest>,
    pub setup_requests: HashMap<CircuitType, SetSetupRequest>,
}

impl<'a> GpuThreadManager<'a> {
    pub fn new(gpu_threads: &'a Vec<GpuThread>) -> Self {
        Self {
            gpu_threads,
            current: 0,
            threads_with_setup: Default::default(),
            main_setup_request: None,
            setup_requests: Default::default(),
        }
    }

    fn send_setup_to_gpu_if_needed(
        &mut self,
        circuit_type: CircuitType,
    ) -> Result<(), TryRecvError> {
        if !self
            .threads_with_setup
            .get(&circuit_type)
            .map_or(false, |x| x.contains(&self.current))
        {
            if let Some(main_setup_request) = self.setup_requests.get(&circuit_type) {
                // We have to pass the new setup to the device.
                println!("Sending main setup to GPU thread {}", self.current);
                let tmp_request = main_setup_request.clone();
                let gpu_thread = &self.gpu_threads[self.current];

                gpu_thread.send_job(GpuJob::SetSetup(tmp_request))?;

                self.threads_with_setup
                    .get_mut(&circuit_type)
                    .unwrap()
                    .insert(self.current);
            }
        }
        Ok(())
    }

    pub fn send_job(&mut self, job: GpuJob) -> Result<(), TryRecvError> {
        if self.gpu_threads.is_empty() {
            return Err(TryRecvError::Disconnected);
        }

        let gpu_thread = &self.gpu_threads[self.current];

        match &job {
            GpuJob::ProveMainCircuit(_) => {
                let circuit_type = CircuitType::Main(MainCircuitType::RiscVCycles);
                self.send_setup_to_gpu_if_needed(circuit_type)?;
            }
            GpuJob::ProveReducedCircuit(_) => {
                let circuit_type = CircuitType::Main(MainCircuitType::ReducedRiscVMachine);
                self.send_setup_to_gpu_if_needed(circuit_type)?;
            }
            GpuJob::ProveDelegationCircuit(request) => {
                let circuit_type = request.circuit_type;
                self.send_setup_to_gpu_if_needed(circuit_type)?;
            }

            _ => {}
        }

        gpu_thread.send_job(job)?;

        // Round-robin to the next GPU thread.
        self.current = (self.current + 1) % self.gpu_threads.len();

        Ok(())
    }

    pub fn set_setup(&mut self, setup_request: SetSetupRequest) {
        self.threads_with_setup
            .insert(setup_request.circuit_type, HashSet::new());

        self.setup_requests
            .insert(setup_request.circuit_type, setup_request);
    }
}

pub fn multigpu_prove_image_execution_for_machine_with_gpu_tracers<
    ND: NonDeterminismCSRSource<VectorMemoryImplWithRom>,
    C: MachineConfig + CreateGpuJob,
>(
    num_instances_upper_bound: usize,
    bytecode: &[u32],
    non_determinism: ND,
    risc_v_circuit_precomputations: Arc<
        MainCircuitPrecomputations<C, Global, ConcurrentStaticHostAllocator>,
    >,
    risc_v_setup: Arc<Vec<Mersenne31Field, ConcurrentStaticHostAllocator>>,
    delegation_circuits_precomputations: Arc<
        Vec<(
            u32,
            DelegationCircuitPrecomputations<Global, ConcurrentStaticHostAllocator>,
        )>,
    >,
    delegation_setups: Arc<
        Vec<(
            u32,
            Arc<Vec<Mersenne31Field, ConcurrentStaticHostAllocator>>,
        )>,
    >,
    gpu_threads: &Vec<GpuThread>,
    worker: &Worker,
) -> CudaResult<(Vec<Proof>, Vec<(u32, Vec<Proof>)>, Vec<FinalRegisterValue>)>
where
    [(); { C::SUPPORT_LOAD_LESS_THAN_WORD } as usize]:,
{
    let mut gpu_manager = GpuThreadManager::new(gpu_threads);
    let cycles_per_circuit = setups::num_cycles_for_machine::<C>();
    let trace_len = setups::trace_len_for_machine::<C>();
    assert_eq!(cycles_per_circuit + 1, trace_len);
    let max_cycles_to_run = num_instances_upper_bound * cycles_per_circuit;

    // Guess circuit type based on the machine type.
    let circuit_type = match std::any::TypeId::of::<C>() {
        id if id == std::any::TypeId::of::<IMStandardIsaConfig>() => {
            CircuitType::Main(MainCircuitType::RiscVCycles)
        }
        id if id == std::any::TypeId::of::<IWithoutByteAccessIsaConfigWithDelegation>() => {
            CircuitType::Main(MainCircuitType::ReducedRiscVMachine)
        }
        _ => {
            panic!("Unsupported machine type");
        }
    };

    let (
        main_circuits_witness,
        inits_and_teardowns,
        delegation_circuits_witness,
        final_register_values,
    ) = trace_execution_for_gpu::<ND, C, ConcurrentStaticHostAllocator>(
        max_cycles_to_run,
        bytecode,
        non_determinism,
        worker,
    );

    let (num_paddings, inits_and_teardowns) = inits_and_teardowns;

    let mut memory_tree_requests = vec![];
    // commit memory trees
    for (circuit_sequence, witness_chunk) in main_circuits_witness.iter().enumerate() {
        let (resp_tx, resp_rx) = bounded::<CudaResult<Vec<MerkleTreeCapVarLength>>>(1);

        let request = MainCircuitMemoryCommitRequest {
            lde_factor: setups::lde_factor_for_machine::<C>(),
            trace_len,
            setup_and_teardown: if circuit_sequence < num_paddings {
                None
            } else {
                Some(inits_and_teardowns[circuit_sequence - num_paddings].clone())
            },
            witness_chunk: witness_chunk.clone(),
            circuit_type,
            // TODO: maybe Arc?
            compiled_circuit: risc_v_circuit_precomputations.compiled_circuit.clone(),
            reply_to: resp_tx,
        };

        gpu_manager
            .send_job(GpuJob::MainCircuitMemoryCommit(request))
            .unwrap();

        memory_tree_requests.push(resp_rx);
    }

    // same for delegation circuits

    let mut delegation_types: Vec<_> = delegation_circuits_witness.keys().copied().collect();
    delegation_types.sort();

    let mut delegation_memory_trees_requests = HashMap::new();

    for delegation_type in delegation_types.iter().cloned() {
        let els = &delegation_circuits_witness[&delegation_type];
        let delegation_type_id = delegation_type as u32;
        let idx = delegation_circuits_precomputations
            .iter()
            .position(|el| el.0 == delegation_type_id)
            .unwrap();
        let prec = &delegation_circuits_precomputations[idx].1;
        for el in els.iter() {
            let (resp_tx, resp_rx) = bounded::<CudaResult<Vec<MerkleTreeCapVarLength>>>(1);

            let request = DelegationCircuitMemoryCommitRequest {
                lde_factor: prec.lde_factor,
                witness_chunk: el.clone(),
                circuit_type: CircuitType::Delegation(delegation_type),
                // TODO:  maybe Arc?
                compiled_circuit: prec.compiled_circuit.compiled_circuit.clone(),
                reply_to: resp_tx,
            };

            gpu_manager
                .send_job(GpuJob::DelegationCircuitMemoryCommit(request))
                .unwrap();

            delegation_memory_trees_requests
                .entry(delegation_type_id)
                .or_insert_with(Vec::new)
                .push(resp_rx);
        }
    }

    // Now pick up the results.

    let mut memory_trees = vec![];
    for resp_rx in memory_tree_requests.into_iter() {
        let gpu_caps = resp_rx.recv().unwrap()?;
        memory_trees.push(gpu_caps);
    }

    let mut delegation_memory_trees = vec![];
    for delegation_type in delegation_types.iter().cloned() {
        let delegation_type_id = delegation_type as u32;
        let mut per_tree_set = vec![];

        for resp_rx in delegation_memory_trees_requests
            .remove(&delegation_type_id)
            .unwrap()
        {
            let gpu_caps = resp_rx.recv().unwrap()?;
            per_tree_set.push(gpu_caps);
        }
        delegation_memory_trees.push((delegation_type_id, per_tree_set));
    }

    let setup_caps = DefaultTreeConstructor::dump_caps(&risc_v_circuit_precomputations.setup.trees);

    // commit memory challenges
    let memory_challenges_seed = fs_transform_for_memory_and_delegation_arguments(
        &setup_caps,
        &final_register_values,
        &memory_trees,
        &delegation_memory_trees,
    );

    let external_challenges =
        ExternalChallenges::draw_from_transcript_seed(memory_challenges_seed, true);

    let input = final_register_values
        .iter()
        .map(|el| (el.value, split_timestamp(el.last_access_timestamp)))
        .collect::<Vec<_>>()
        .try_into()
        .unwrap();
    let mut memory_grand_product = produce_register_contribution_into_memory_accumulator_raw(
        &input,
        external_challenges
            .memory_argument
            .memory_argument_linearization_challenges,
        external_challenges.memory_argument.memory_argument_gamma,
    );
    let mut delegation_argument_sum = Mersenne31Quartic::ZERO;

    let mut aux_memory_trees = vec![];

    println!(
        "Producing proofs for main RISC-V circuit, {} proofs in total",
        main_circuits_witness.len()
    );

    let total_proving_start = std::time::Instant::now();

    let main_circuits_witness_len = main_circuits_witness.len();

    gpu_manager.set_setup(SetSetupRequest {
        circuit_type,
        lde_factor: setups::lde_factor_for_machine::<C>(),
        trace_len,

        setup_evaluations: risc_v_setup.clone(),
        // make this into some Arc.
        compiled_circuit: risc_v_circuit_precomputations.compiled_circuit.clone(),
    });

    println!("Setup took {:?}", total_proving_start.elapsed());

    // now prove one by one
    let mut main_proofs = vec![];

    let mut main_proofs_responses = vec![];

    for (circuit_sequence, witness_chunk) in main_circuits_witness.into_iter().enumerate() {
        let (resp_tx, resp_rx) = bounded::<CudaResult<Proof>>(1);

        let (setup_and_teardown, aux_boundary_values) = if circuit_sequence < num_paddings {
            (None, AuxArgumentsBoundaryValues::default())
        } else {
            let shuffle_rams = &inits_and_teardowns[circuit_sequence - num_paddings];
            (
                Some(shuffle_rams.clone()),
                get_aux_arguments_boundary_values(&shuffle_rams.lazy_init_data, cycles_per_circuit),
            )
        };

        let request = ProveMainCircuitRequest {
            lde_factor: setups::lde_factor_for_machine::<C>(),
            circuit_sequence,
            aux_boundary_values,
            setup_and_teardown,
            witness_chunk,
            circuit_type,
            external_challenges,
            // Replace with some Arc
            precomputations: risc_v_circuit_precomputations.clone(),
            reply_to: resp_tx,
        };

        gpu_manager.send_job(C::create_job(request)).unwrap();

        main_proofs_responses.push(resp_rx);
    }

    // all the same for delegation circuit
    let mut aux_delegation_memory_trees = vec![];
    let mut delegation_proofs = vec![];
    let delegation_proving_start = std::time::Instant::now();
    let mut delegation_proofs_count = 0u32;

    let mut proving_jobs: HashMap<_, _, RandomState> = HashMap::default();

    // Do the delegation proving.
    for delegation_type in delegation_types.iter().cloned() {
        let els = &delegation_circuits_witness[&delegation_type];
        let delegation_type_id = delegation_type as u32;
        println!(
            "Producing proofs for delegation circuit type {}, {} proofs in total",
            delegation_type_id,
            els.len()
        );

        let idx = delegation_circuits_precomputations
            .iter()
            .position(|el| el.0 == delegation_type_id)
            .unwrap();
        let prec = &delegation_circuits_precomputations[idx].1;
        let circuit = &prec.compiled_circuit.compiled_circuit;
        let setup_start = std::time::Instant::now();

        let circuit_type = CircuitType::Delegation(delegation_type);

        gpu_manager.set_setup(SetSetupRequest {
            circuit_type,
            lde_factor: prec.lde_factor,
            trace_len: circuit.trace_len,
            setup_evaluations: delegation_setups
                .iter()
                .find(|(el, _)| *el == delegation_type_id)
                .map_or_else(
                    || panic!("Delegation setup for type {} not found", delegation_type_id),
                    |(_, setup)| setup.clone(),
                ),
            compiled_circuit: prec.compiled_circuit.compiled_circuit.clone(),
        });

        println!(
            "Setup for delegation type {} took {:?}",
            delegation_type_id,
            setup_start.elapsed()
        );

        for (_circuit_idx, el) in els.iter().enumerate() {
            delegation_proofs_count += 1;

            let (resp_tx, resp_rx) = bounded::<CudaResult<Proof>>(1);

            let request = ProveDelegationCircuitRequest {
                // TODO: remove this clone
                witness_chunk: el.clone(),
                circuit_type,
                external_challenges,
                precomputations: delegation_circuits_precomputations.clone(),
                reply_to: resp_tx,
            };

            gpu_manager
                .send_job(GpuJob::ProveDelegationCircuit(request))
                .unwrap();

            proving_jobs
                .entry(delegation_type)
                .or_insert_with(Vec::new)
                .push(resp_rx);
        }
    }

    for resp_rx in main_proofs_responses {
        let gpu_proof = resp_rx.recv().unwrap()?;
        memory_grand_product.mul_assign(&gpu_proof.memory_grand_product_accumulator);
        delegation_argument_sum.add_assign(&gpu_proof.delegation_argument_accumulator.unwrap());

        aux_memory_trees.push(gpu_proof.memory_tree_caps.clone());

        main_proofs.push(gpu_proof);
    }

    if main_circuits_witness_len > 0 {
        println!(
            "=== Total (async) proving time: {:?} for {} circuits - avg: {:?}",
            total_proving_start.elapsed(),
            main_circuits_witness_len,
            total_proving_start.elapsed() / main_circuits_witness_len.try_into().unwrap()
        )
    }

    for delegation_type in delegation_types.iter().cloned() {
        let delegation_type_id = delegation_type as u32;

        let mut per_tree_set = vec![];
        let mut per_delegation_type_proofs = vec![];

        for resp_rx in proving_jobs.remove(&delegation_type).unwrap() {
            let gpu_proof = resp_rx.recv().unwrap()?;

            memory_grand_product.mul_assign(&gpu_proof.memory_grand_product_accumulator);
            delegation_argument_sum.sub_assign(&gpu_proof.delegation_argument_accumulator.unwrap());

            per_tree_set.push(gpu_proof.memory_tree_caps.clone());

            per_delegation_type_proofs.push(gpu_proof);
        }

        aux_delegation_memory_trees.push((delegation_type_id, per_tree_set));
        delegation_proofs.push((delegation_type_id, per_delegation_type_proofs));
    }

    if delegation_proofs_count > 0 {
        println!(
            "=== Total (async) delegation proving time: {:?} for {} circuits - avg: {:?}",
            delegation_proving_start.elapsed(),
            delegation_proofs_count,
            delegation_proving_start.elapsed() / delegation_proofs_count
        )
    }

    assert_eq!(memory_grand_product, Mersenne31Quartic::ONE);
    assert_eq!(delegation_argument_sum, Mersenne31Quartic::ZERO);

    let setup_caps = DefaultTreeConstructor::dump_caps(&risc_v_circuit_precomputations.setup.trees);

    // compare challenge
    let aux_memory_challenges_seed = fs_transform_for_memory_and_delegation_arguments(
        &setup_caps,
        &final_register_values,
        &aux_memory_trees,
        &aux_delegation_memory_trees,
    );

    assert_eq!(aux_memory_challenges_seed, memory_challenges_seed);

    Ok((main_proofs, delegation_proofs, final_register_values))
}<|MERGE_RESOLUTION|>--- conflicted
+++ resolved
@@ -302,15 +302,6 @@
                                 CircuitType::Main(MainCircuitType::ReducedRiscVMachine) => {
                                     gpu_setup_reduced = Some(new_setup)
                                 }
-<<<<<<< HEAD
-                                CircuitType::Main(MainCircuitType::FinalReducedRiscVMachine) => {
-                                    panic!("Not supported")
-                                }
-                                CircuitType::Main(MainCircuitType::MachineWithoutSignedMulDiv) => {
-                                    panic!("Not supported")
-                                }
-=======
->>>>>>> da9f2200
                                 CircuitType::Delegation(delegation_circuit_type) => {
                                     delegation_setup.insert(delegation_circuit_type, new_setup);
                                 }
